import logging
from time import sleep
import warnings

import jsonpath_rw
import requests

from .exceptions import Alarm
from ._compat import string_types


DEFAULT_POLLING_INTERVAL = 2 # in seconds
DEFAULT_MAX_RETRIES = 50
VALID_CONDITIONS = ['status_code', 'json', 'jsonpath', 'text', 'callback']
DEFAULT_SESSION = requests.Session()


class HttSleeper(object):
    """
    :param url_or_request: either a string containing the URL to be polled,
                           or a :class:`requests.Request` object.
    :param until: a list of success conditions, respresented by dicts, or a
                  single success condition dict.
    :param alarms: a list of error conditions, respresented by dicts, or a
                   single error condition dict.
    :param auth: a (username, password) tuple for HTTP authentication.
    :param headers: a dict of HTTP headers.  If specified, these will be merged with (and take
                    precedence over) any headers provided in the session.
    :param session: a Requests session, providing cookie persistence, connection-pooling, and
                    configuration (e.g. headers).
    :param verify: Either a boolean, in which case it controls whether we verify the server's
                   TLS certificate, or a string, in which case it must be a path to a CA
                   bundle to use. If specified, this takes precedence over any value defined
                   in the session (which itself would be ``True``, by default).
    :param polling_interval: how many seconds to sleep between requests.
    :param max_retries: the maximum number of retries to make, after which
                        a StopIteration exception is raised.
    :param ignore_exceptions: a list of exceptions to ignore when polling
                              the endpoint.
    :param loglevel: the loglevel to use. Defaults to `ERROR`.

    ``url_or_request`` must be provided, along with at least one success condition (``until``).

    """
    def __init__(self, url_or_request, until=None, alarms=None,
<<<<<<< HEAD
                 auth=None, headers=None, verify=True,
=======
                 status_code=None, json=None, jsonpath=None, text=None, callback=None,
                 auth=None, headers=None, session=DEFAULT_SESSION, verify=None,
>>>>>>> 96ad4413
                 polling_interval=DEFAULT_POLLING_INTERVAL,
                 max_retries=DEFAULT_MAX_RETRIES,
                 ignore_exceptions=None,
                 loglevel=logging.ERROR):
        if not until:
            raise ValueError("No success conditions provided!")
        if isinstance(url_or_request, string_types):
            self.request = requests.Request(
                method='GET', url=url_or_request, auth=auth, headers=headers)
        elif isinstance(url_or_request, requests.Request):
            self.request = url_or_request
        else:
            raise ValueError('url_or_request must be a string containing a URL'
                             ' or a requests.Request object')

        if ignore_exceptions:
            self.ignore_exceptions = tuple(ignore_exceptions)
        else:
            self.ignore_exceptions = tuple()

        if max_retries is not None:
            self.max_retries = int(max_retries)
        else:
            self.max_retries = None

<<<<<<< HEAD
        self.verify = verify
=======
        if until is None and not (status_code or json or jsonpath or text or callback):
            msg = ("No success conditions provided! Either the 'until' kwarg"
                   " or one of the individual condition kwargs must be provided.")
            raise ValueError(msg)
        elif until is None:
            until = []
            condition = {'status_code': status_code, 'json': json,
                         'jsonpath': jsonpath, 'text': text, 'callback': callback}
            until.append({k: v for k, v in condition.items() if v})

        self.kwargs = {}
        if verify is not None:
            self.kwargs['verify'] = verify
>>>>>>> 96ad4413
        self.until = until
        self.alarms = alarms
        self.polling_interval = int(polling_interval)
        self.session = session
        self.log = logging.getLogger()
        self.log.setLevel(loglevel)

    def _set_conditions(self, attribute, conditions):
        value = []
        if isinstance(conditions, dict):
            conditions = [conditions]
        if conditions:
            for condition in conditions:
                if not condition:
                    # ignore empty dicts
                    continue
                for key in condition:
                    if key not in VALID_CONDITIONS:
                        raise ValueError(
                            'Invalid key "{}" in condition: {}'.format(key, condition))
                if condition.get('status_code'):
                    condition['status_code'] = int(condition['status_code'])
                # TODO: Add validation for jsonpath
                value.append(condition)

        if value == [] and attribute == 'until':
            raise ValueError('No valid success conditions provided')

        setattr(self, '_{}'.format(attribute), value)

    @property
    def alarms(self):
        return self._alarms

    @alarms.setter
    def alarms(self, value):
        return self._set_conditions('alarms', value)

    @property
    def until(self):
        return self._until

    @until.setter
    def until(self, value):
        return self._set_conditions('until', value)

    def run(self):
        """
        Polls the endpoint until either:

        * a success condition in ``self.until`` is reached, in which case a
          :class:`requests.Request` object is returned
        * an error condition in ``self.alarms`` is encountered, in which case an
          :class:`Alarm` exception is raised
        * ``self.max_retries`` is reached, in which case a :class:`StopIteration` exception
          is raised

        :return: :class:`requests.Response` object.
        """
        while True:
            try:
                response = self.session.send(self.session.prepare_request(self.request), **self.kwargs)
                for condition in self.alarms:
                    if self.meets_condition(response, condition):
                        raise Alarm(response, condition)
                if any([self.meets_condition(response, condition) for condition in self.until]):
                    return response
            except self.ignore_exceptions as e:
                self.log.info('Ignoring exception: {}'.format(e))
            if self.max_retries is not None:
                self.max_retries -= 1
                if self.max_retries <= 0:
                    raise StopIteration("Maximum number of retries reached")
            self.log.info('Not ready, waiting {} seconds...'.format(self.polling_interval))
            sleep(self.polling_interval)

    @staticmethod
    def meets_condition(response, condition):
        if condition.get('status_code') and response.status_code != condition['status_code']:
            return False
        if condition.get('json') and response.json() != condition['json']:
            return False
        if condition.get('text') and response.text != condition['text']:
            return False
        if condition.get('jsonpath'):
            for jsonpath in condition['jsonpath']:
                if isinstance(jsonpath['expression'], string_types):
                    expression = jsonpath_rw.parse(jsonpath['expression'])
                else:
                    expression = jsonpath['expression']
                value = jsonpath['value']
                results = expression.find(response.json())
                if not results:
                    return False
                elif len(results) == 1:
                    if results[0].value != value:
                        return False
                else:
                    if [result.value for result in results] != value:
                        return False
        if condition.get('callback'):
            if condition['callback'](response) == True:
                pass
            else:
                return False
        return True


def httsleep(url_or_request, until=None, alarms=None, status_code=None,
<<<<<<< HEAD
             auth=None, headers=None, verify=True,
=======
             json=None, jsonpath=None, text=None, callback=None,
             auth=None, headers=None, session=DEFAULT_SESSION, verify=None,
>>>>>>> 96ad4413
             polling_interval=DEFAULT_POLLING_INTERVAL,
             max_retries=DEFAULT_MAX_RETRIES,
             ignore_exceptions=None,
             loglevel=logging.ERROR):
    """ Convenience wrapper for the :class:`.HttSleeper` class.
    Creates a HttSleeper object and automatically runs it.

    :return: :class:`requests.Response` object.
    """
    return HttSleeper(
        url_or_request, until=until, alarms=alarms, status_code=status_code,
<<<<<<< HEAD
        auth=auth, headers=headers, verify=verify,
=======
        json=json, jsonpath=jsonpath, text=text, callback=callback,
        auth=auth, headers=headers, session=session, verify=verify,
>>>>>>> 96ad4413
        polling_interval=polling_interval,
        max_retries=max_retries,
        ignore_exceptions=ignore_exceptions,
        loglevel=loglevel
    ).run()<|MERGE_RESOLUTION|>--- conflicted
+++ resolved
@@ -43,12 +43,7 @@
 
     """
     def __init__(self, url_or_request, until=None, alarms=None,
-<<<<<<< HEAD
-                 auth=None, headers=None, verify=True,
-=======
-                 status_code=None, json=None, jsonpath=None, text=None, callback=None,
                  auth=None, headers=None, session=DEFAULT_SESSION, verify=None,
->>>>>>> 96ad4413
                  polling_interval=DEFAULT_POLLING_INTERVAL,
                  max_retries=DEFAULT_MAX_RETRIES,
                  ignore_exceptions=None,
@@ -74,23 +69,9 @@
         else:
             self.max_retries = None
 
-<<<<<<< HEAD
-        self.verify = verify
-=======
-        if until is None and not (status_code or json or jsonpath or text or callback):
-            msg = ("No success conditions provided! Either the 'until' kwarg"
-                   " or one of the individual condition kwargs must be provided.")
-            raise ValueError(msg)
-        elif until is None:
-            until = []
-            condition = {'status_code': status_code, 'json': json,
-                         'jsonpath': jsonpath, 'text': text, 'callback': callback}
-            until.append({k: v for k, v in condition.items() if v})
-
         self.kwargs = {}
         if verify is not None:
             self.kwargs['verify'] = verify
->>>>>>> 96ad4413
         self.until = until
         self.alarms = alarms
         self.polling_interval = int(polling_interval)
@@ -200,12 +181,7 @@
 
 
 def httsleep(url_or_request, until=None, alarms=None, status_code=None,
-<<<<<<< HEAD
-             auth=None, headers=None, verify=True,
-=======
-             json=None, jsonpath=None, text=None, callback=None,
              auth=None, headers=None, session=DEFAULT_SESSION, verify=None,
->>>>>>> 96ad4413
              polling_interval=DEFAULT_POLLING_INTERVAL,
              max_retries=DEFAULT_MAX_RETRIES,
              ignore_exceptions=None,
@@ -217,12 +193,7 @@
     """
     return HttSleeper(
         url_or_request, until=until, alarms=alarms, status_code=status_code,
-<<<<<<< HEAD
-        auth=auth, headers=headers, verify=verify,
-=======
-        json=json, jsonpath=jsonpath, text=text, callback=callback,
         auth=auth, headers=headers, session=session, verify=verify,
->>>>>>> 96ad4413
         polling_interval=polling_interval,
         max_retries=max_retries,
         ignore_exceptions=ignore_exceptions,
